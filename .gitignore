--- conflicted
+++ resolved
@@ -1,9 +1,3 @@
-venv/
-__pycache__/
-node_modules/
-.env
-<<<<<<< HEAD
-
 # Python
 __pycache__/
 *.py[cod]
@@ -37,6 +31,7 @@
 .env.development.local
 .env.test.local
 .env.production.local
+.env
 
 # IDEs and editors
 .idea/
@@ -47,9 +42,9 @@
 
 # OS
 .DS_Store
+**/.DS_Store
 Thumbs.db
-=======
+
+# Project specific
 data/tests/
-.DS_Store
-**/.DS_Store
->>>>>>> df5a4724
+venv/